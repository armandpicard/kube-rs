--- conflicted
+++ resolved
@@ -18,21 +18,12 @@
 ws = ["kube/ws", "kube/ws-native-tls"]
 
 [dev-dependencies]
-<<<<<<< HEAD
 anyhow = "1.0.37"
 env_logger = "0.8.2"
 futures = "0.3.8"
-kube = { path = "../kube", version = "^0.45.0", default-features = false }
-kube-derive = { path = "../kube-derive", version = "^0.45.0", default-features = false } # only needed to opt out of schema
-kube-runtime = { path = "../kube-runtime", version = "^0.45.0", default-features = false }
-=======
-anyhow = "1.0.32"
-env_logger = "0.7.1"
-futures = "0.3.5"
 kube = { path = "../kube", version = "^0.46.0", default-features = false }
 kube-derive = { path = "../kube-derive", version = "^0.46.0", default-features = false } # only needed to opt out of schema
 kube-runtime = { path = "../kube-runtime", version = "^0.46.0", default-features = false }
->>>>>>> e4d999b3
 k8s-openapi = { version = "0.10.0", features = ["v1_19"], default-features = false }
 log = "0.4.11"
 serde = { version = "1.0.118", features = ["derive"] }
