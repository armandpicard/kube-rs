--- conflicted
+++ resolved
@@ -120,9 +120,6 @@
         let child_ref = ObjectRef::from_obj_with(&obj, child_type.clone()).erase();
         meta.owner_references
             .into_iter()
-<<<<<<< HEAD
-            .filter_map(move |owner| ObjectRef::from_owner_ref(ns.as_deref(), &owner, dt.clone()))
-=======
             .filter_map(move |owner| ObjectRef::from_owner_ref(ns.as_deref(), &owner, owner_type.clone()))
             .map(move |owner_ref| ReconcileRequest {
                 obj_ref: owner_ref,
@@ -130,7 +127,6 @@
                     obj_ref: child_ref.clone(),
                 },
             })
->>>>>>> f1b1ced4
     })
 }
 
@@ -253,24 +249,15 @@
         // input: stream combining scheduled tasks and user specified inputs event
         Box::pin(stream::select(
             // 1. inputs from users queue stream
-<<<<<<< HEAD
-            queue
-                .context(QueueError)
-                .map_ok(|obj_ref| ScheduleRequest {
-                    message: obj_ref,
-                    run_at: Instant::now() + Duration::from_millis(1),
-                })
-                .on_complete(async move {
-                    // On error: scheduler has already been shut down and there is nothing for us to do
-                    let _ = scheduler_shutdown_tx.send(());
-                    tracing::debug!("applier queue terminated, starting graceful shutdown")
-                }),
-=======
             queue.context(QueueError).map_ok(|request| ScheduleRequest {
                 message: request.into(),
                 run_at: Instant::now() + Duration::from_millis(1),
+            })
+            .on_complete(async move {
+                // On error: scheduler has already been shut down and there is nothing for us to do
+                let _ = scheduler_shutdown_tx.send(());
+                tracing::debug!("applier queue terminated, starting graceful shutdown")
             }),
->>>>>>> f1b1ced4
             // 2. requests sent to scheduler_tx
             scheduler_rx
                 .map(Ok)
@@ -409,8 +396,7 @@
     K::DynamicType: Eq + Hash,
 {
     // NB: Need to Unpin for stream::select_all
-<<<<<<< HEAD
-    trigger_selector: stream::SelectAll<BoxStream<'static, Result<ObjectRef<K>, watcher::Error>>>,
+    trigger_selector: stream::SelectAll<BoxStream<'static, Result<ReconcileRequest<K>, watcher::Error>>>,
     /// [`run`] starts a graceful shutdown when any of these [`Future`]s complete,
     /// refusing to start any new reconciliations but letting any existing ones finish.
     graceful_shutdown_selector: Vec<BoxFuture<'static, ()>>,
@@ -419,10 +405,6 @@
     /// However, note that they *will* keep running until their next yield point (`.await`),
     /// blocking [`tokio::runtime::Runtime`] destruction (unless you follow up by calling [`std::process:exit`] after `run`).
     forceful_shutdown_selector: Vec<BoxFuture<'static, ()>>,
-=======
-    // TODO: get an arbitrary std::error::Error in here?
-    trigger_selector: stream::SelectAll<BoxStream<'static, Result<ReconcileRequest<K>, watcher::Error>>>,
->>>>>>> f1b1ced4
     dyntype: K::DynamicType,
     reader: Store<K>,
 }
